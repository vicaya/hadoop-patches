--- conflicted
+++ resolved
@@ -37,8 +37,6 @@
 import org.apache.hadoop.hdfs.protocol.BlockListAsLongs;
 import org.apache.hadoop.hdfs.protocol.DatanodeInfo;
 import org.apache.hadoop.hdfs.protocol.FSConstants.DatanodeReportType;
-<<<<<<< HEAD
-=======
 import org.apache.hadoop.hdfs.server.protocol.NamenodeProtocols;
 import org.apache.hadoop.hdfs.server.protocol.NamenodeProtocol;
 import org.apache.hadoop.hdfs.protocol.ClientProtocol;
@@ -46,7 +44,6 @@
 import org.apache.hadoop.security.RefreshUserToGroupMappingsProtocol;
 import org.apache.hadoop.security.authorize.RefreshAuthorizationPolicyProtocol;
 import org.apache.hadoop.fs.CommonConfigurationKeys;
->>>>>>> 8d93e39e
 import static org.apache.hadoop.hdfs.server.common.Util.fileAsURI;
 import org.apache.hadoop.hdfs.server.common.HdfsConstants.StartupOption;
 import org.apache.hadoop.hdfs.server.datanode.DataNode;
@@ -56,7 +53,6 @@
 import org.apache.hadoop.hdfs.server.namenode.FSNamesystem;
 import org.apache.hadoop.hdfs.server.namenode.NameNode;
 import org.apache.hadoop.hdfs.tools.DFSAdmin;
-import org.apache.hadoop.hdfs.HdfsConfiguration;
 import org.apache.hadoop.net.DNSToSwitchMapping;
 import org.apache.hadoop.net.NetUtils;
 import org.apache.hadoop.net.StaticMapping;
@@ -347,14 +343,6 @@
   }
 
   /**
-   * Get configuration.
-   * @return Configuration of this MiniDFSCluster
-   */
-  public Configuration getConfiguration() {
-    return conf;
-  }
-
-  /**
    * wait for the cluster to get out of 
    * safemode.
    */
@@ -460,14 +448,9 @@
           throw new IOException("Mkdirs failed to create directory for DataNode "
                                 + i + ": " + dir1 + " or " + dir2);
         }
-<<<<<<< HEAD
-        dnConf.set(DFSConfigKeys.DFS_DATANODE_DATA_DIR_KEY,
-                    fileAsURI(dir1) + "," + fileAsURI(dir2));
-=======
         String dirs = fileAsURI(dir1) + "," + fileAsURI(dir2);
         dnConf.set(DFSConfigKeys.DFS_DATANODE_DATA_DIR_KEY, dirs);
         conf.set(DFSConfigKeys.DFS_DATANODE_DATA_DIR_KEY, dirs);
->>>>>>> 8d93e39e
       }
       if (simulatedCapacities != null) {
         dnConf.setBoolean("dfs.datanode.simulateddatastorage", true);
