--- conflicted
+++ resolved
@@ -87,8 +87,6 @@
       
       // explicitly turn on permission checking
       conf.setBoolean(DFSConfigKeys.DFS_PERMISSIONS_ENABLED_KEY, true);
-<<<<<<< HEAD
-=======
       
       // create fake mapping for the groups
       Map<String, String[]> u2g_map = new HashMap<String, String[]> (3);
@@ -96,7 +94,6 @@
       u2g_map.put(USER2_NAME, new String[] {GROUP2_NAME, GROUP3_NAME });
       u2g_map.put(USER3_NAME, new String[] {GROUP3_NAME, GROUP4_NAME });
       DFSTestUtil.updateConfWithFakeGroupMapping(conf, u2g_map);
->>>>>>> 8d93e39e
       
       // Initiate all four users
       SUPERUSER = UserGroupInformation.getCurrentUser();
