--- conflicted
+++ resolved
@@ -425,19 +425,8 @@
   }
 
   private void testImageChecksum(boolean compress) throws Exception {
-<<<<<<< HEAD
     MiniDFSCluster cluster = null;
     Configuration conf = new HdfsConfiguration();
-=======
-    Configuration conf = new Configuration();
-    FileSystem.setDefaultUri(conf, "hdfs://localhost:0");
-    conf.set(DFSConfigKeys.DFS_NAMENODE_HTTP_ADDRESS_KEY, "127.0.0.1:0");
-    File base_dir = new File(
-        System.getProperty("test.build.data", "build/test/data"), "dfs/");
-    conf.set(DFSConfigKeys.DFS_NAMENODE_NAME_DIR_KEY,
-        new File(base_dir, "name").getPath());
-    conf.setBoolean(DFSConfigKeys.DFS_PERMISSIONS_ENABLED_KEY, false);
->>>>>>> dab8d488
     if (compress) {
       conf.setBoolean(DFSConfigKeys.DFS_IMAGE_COMPRESSION_CODEC_KEY, true);
     }
