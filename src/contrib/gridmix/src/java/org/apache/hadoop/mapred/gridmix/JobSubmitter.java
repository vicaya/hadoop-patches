--- conflicted
+++ resolved
@@ -106,10 +106,7 @@
             throw new InterruptedException("Failed to submit " +
                 job.getJob().getJobName());
           }
-<<<<<<< HEAD
-=======
           monitor.submissionFailed(job.getJob());
->>>>>>> 3dabddef
         } catch (ClassNotFoundException e) {
           LOG.warn("Failed to submit " + job.getJob().getJobName(), e);
           monitor.submissionFailed(job.getJob());
