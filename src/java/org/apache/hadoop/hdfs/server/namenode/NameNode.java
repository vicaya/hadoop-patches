--- conflicted
+++ resolved
@@ -17,13 +17,12 @@
  */
 package org.apache.hadoop.hdfs.server.namenode;
 
-import org.apache.hadoop.hdfs.DFSConfigKeys;
-
 import java.io.File;
 import java.io.IOException;
 import java.net.InetSocketAddress;
 import java.net.URI;
 import java.security.PrivilegedExceptionAction;
+import java.util.Arrays;
 import java.util.Collection;
 import java.util.HashMap;
 import java.util.Iterator;
@@ -33,15 +32,12 @@
 import org.apache.commons.logging.LogFactory;
 import org.apache.hadoop.classification.InterfaceAudience;
 import org.apache.hadoop.conf.Configuration;
+import org.apache.hadoop.fs.CommonConfigurationKeys;
 import org.apache.hadoop.fs.ContentSummary;
 import org.apache.hadoop.fs.CreateFlag;
-import org.apache.hadoop.fs.CommonConfigurationKeys;
 import org.apache.hadoop.fs.FileSystem;
 import org.apache.hadoop.fs.FsServerDefaults;
-<<<<<<< HEAD
 import org.apache.hadoop.fs.Options;
-=======
->>>>>>> 95a1f919
 import org.apache.hadoop.fs.Path;
 import org.apache.hadoop.fs.Trash;
 import org.apache.hadoop.fs.UnresolvedLinkException;
@@ -83,9 +79,6 @@
 import org.apache.hadoop.hdfs.server.protocol.NodeRegistration;
 import org.apache.hadoop.hdfs.server.protocol.RemoteEditLogManifest;
 import org.apache.hadoop.hdfs.server.protocol.UpgradeCommand;
-import org.apache.hadoop.hdfs.server.namenode.GetDelegationTokenServlet;
-import org.apache.hadoop.hdfs.server.namenode.CancelDelegationTokenServlet;
-import org.apache.hadoop.hdfs.server.namenode.RenewDelegationTokenServlet;
 import org.apache.hadoop.http.HttpServer;
 import org.apache.hadoop.io.EnumSetWritable;
 import org.apache.hadoop.io.Text;
@@ -768,20 +761,11 @@
   /** {@inheritDoc} */
   public void create(String src, 
                      FsPermission masked,
-<<<<<<< HEAD
                      String clientName, 
                      EnumSetWritable<CreateFlag> flag,
                      boolean createParent,
                      short replication,
                      long blockSize) throws IOException {
-=======
-                             String clientName, 
-                             EnumSetWritable<CreateFlag> flag,
-                             boolean createParent,
-                             short replication,
-                             long blockSize
-                             ) throws IOException {
->>>>>>> 95a1f919
     String clientMachine = getClientMachine();
     if (stateChangeLog.isDebugEnabled()) {
       stateChangeLog.debug("*DIR* NameNode.create: file "
@@ -830,7 +814,6 @@
     namesystem.setOwner(src, username, groupname);
   }
 
-<<<<<<< HEAD
   @Override
   public LocatedBlock addBlock(String src,
                                String clientName,
@@ -850,21 +833,38 @@
     }
     LocatedBlock locatedBlock = 
       namesystem.getAdditionalBlock(src, clientName, previous, excludedNodesSet);
-=======
-  /**
-   */
-  public LocatedBlock addBlock(String src, String clientName,
-                               Block previous) throws IOException {
-    stateChangeLog.debug("*BLOCK* NameNode.addBlock: file "
-                         +src+" for "+clientName);
-    LocatedBlock locatedBlock = 
-      namesystem.getAdditionalBlock(src, clientName, previous);
->>>>>>> 95a1f919
     if (locatedBlock != null)
       myMetrics.numAddBlockOps.inc();
     return locatedBlock;
   }
 
+  @Override
+  public LocatedBlock getAdditionalDatanode(final String src, final Block blk,
+      final DatanodeInfo[] existings, final DatanodeInfo[] excludes,
+      final int numAdditionalNodes, final String clientName
+      ) throws IOException {
+    if (LOG.isDebugEnabled()) {
+      LOG.debug("getAdditionalDatanode: src=" + src
+          + ", blk=" + blk
+          + ", existings=" + Arrays.asList(existings)
+          + ", excludes=" + Arrays.asList(excludes)
+          + ", numAdditionalNodes=" + numAdditionalNodes
+          + ", clientName=" + clientName);
+    }
+
+    myMetrics.numGetAdditionalDatanodeOps.inc();
+
+    HashMap<Node, Node> excludeSet = null;
+    if (excludes != null) {
+      excludeSet = new HashMap<Node, Node>(excludes.length);
+      for (Node node : excludes) {
+        excludeSet.put(node, node);
+      }
+    }
+    return namesystem.getAdditionalDatanode(src, blk,
+        existings, excludeSet, numAdditionalNodes, clientName);
+  }
+
   /**
    * The client needs to give up on the block.
    */
@@ -880,25 +880,11 @@
   }
 
   /** {@inheritDoc} */
-<<<<<<< HEAD
   public boolean complete(String src, String clientName, Block last)
       throws IOException {
     if(stateChangeLog.isDebugEnabled()) {
       stateChangeLog.debug("*DIR* NameNode.complete: "
           + src + " for " + clientName);
-=======
-  public boolean complete(String src, String clientName,
-                          Block last) throws IOException {
-    stateChangeLog.debug("*DIR* NameNode.complete: " + src + " for " + clientName);
-    CompleteFileStatus returnCode =
-      namesystem.completeFile(src, clientName, last);
-    if (returnCode == CompleteFileStatus.STILL_WAITING) {
-      return false;
-    } else if (returnCode == CompleteFileStatus.COMPLETE_SUCCESS) {
-      return true;
-    } else {
-      throw new IOException("Could not complete write to file " + src + " by " + clientName);
->>>>>>> 95a1f919
     }
     return namesystem.completeFile(src, clientName, last);
   }
@@ -924,11 +910,7 @@
   /** {@inheritDoc} */
   @Override
   public LocatedBlock updateBlockForPipeline(Block block, String clientName)
-<<<<<<< HEAD
-      throws IOException {
-=======
-  throws IOException {
->>>>>>> 95a1f919
+      throws IOException {
     return namesystem.updateBlockForPipeline(block, clientName);
   }
 
@@ -1026,26 +1008,17 @@
   }
     
   /** {@inheritDoc} */
-<<<<<<< HEAD
   public boolean mkdirs(String src, FsPermission masked, boolean createParent)
       throws IOException {
     if(stateChangeLog.isDebugEnabled()) {
       stateChangeLog.debug("*DIR* NameNode.mkdirs: " + src);
     }
-=======
-  public boolean mkdirs(String src, FsPermission masked, boolean createParent) throws IOException {
-    stateChangeLog.debug("*DIR* NameNode.mkdirs: " + src);
->>>>>>> 95a1f919
     if (!checkPathLength(src)) {
       throw new IOException("mkdirs: Pathname too long.  Limit " 
                             + MAX_PATH_LENGTH + " characters, " + MAX_PATH_DEPTH + " levels.");
     }
     return namesystem.mkdirs(src,
-<<<<<<< HEAD
         new PermissionStatus(UserGroupInformation.getCurrentUser().getShortUserName(),
-=======
-        new PermissionStatus(UserGroupInformation.getCurrentUGI().getUserName(),
->>>>>>> 95a1f919
             null, masked), createParent);
   }
 
@@ -1167,7 +1140,6 @@
   /**
    * Roll the image 
    */
-<<<<<<< HEAD
   @Deprecated @Override
   public void rollFsImage(CheckpointSignature sig) throws IOException {
     namesystem.rollFSImage(sig);
@@ -1177,11 +1149,6 @@
   public RemoteEditLogManifest getEditLogManifest(long sinceTxId)
   throws IOException {
     return namesystem.getEditLogManifest(sinceTxId);
-=======
-  @Deprecated
-  public void rollFsImage() throws IOException {
-    namesystem.rollFSImage();
->>>>>>> 95a1f919
   }
     
   public void finalizeUpgrade() throws IOException {
@@ -1260,7 +1227,7 @@
     }
     final UserGroupInformation ugi = UserGroupInformation.getCurrentUser();
     namesystem.createSymlink(target, link,
-      new PermissionStatus(ugi.getUserName(), null, dirPerms), createParent);
+      new PermissionStatus(ugi.getShortUserName(), null, dirPerms), createParent);
   }
 
   /** @inheritDoc */
