/**
 * Licensed to the Apache Software Foundation (ASF) under one
 * or more contributor license agreements.  See the NOTICE file
 * distributed with this work for additional information
 * regarding copyright ownership.  The ASF licenses this file
 * to you under the Apache License, Version 2.0 (the
 * "License"); you may not use this file except in compliance
 * with the License.  You may obtain a copy of the License at
 *
 *     http://www.apache.org/licenses/LICENSE-2.0
 *
 * Unless required by applicable law or agreed to in writing, software
 * distributed under the License is distributed on an "AS IS" BASIS,
 * WITHOUT WARRANTIES OR CONDITIONS OF ANY KIND, either express or implied.
 * See the License for the specific language governing permissions and
 * limitations under the License.
 */
package org.apache.hadoop.hdfs.protocol;

import java.io.FileNotFoundException;
import java.io.IOException;

import org.apache.avro.reflect.Nullable;

import org.apache.hadoop.classification.InterfaceAudience;
import org.apache.hadoop.classification.InterfaceStability;
import org.apache.hadoop.fs.ContentSummary;
import org.apache.hadoop.fs.CreateFlag;
import org.apache.hadoop.fs.FsServerDefaults;
import org.apache.hadoop.fs.Options;
import org.apache.hadoop.fs.FileAlreadyExistsException;
import org.apache.hadoop.fs.ParentNotDirectoryException;
import org.apache.hadoop.fs.InvalidPathException;
import org.apache.hadoop.fs.UnresolvedLinkException;
import org.apache.hadoop.fs.Options.Rename;
import org.apache.hadoop.fs.permission.FsPermission;
import org.apache.hadoop.hdfs.DFSConfigKeys;
import org.apache.hadoop.hdfs.protocol.FSConstants.UpgradeAction;
import org.apache.hadoop.hdfs.server.common.UpgradeStatusReport;
import org.apache.hadoop.hdfs.server.namenode.NotReplicatedYetException;
import org.apache.hadoop.hdfs.server.namenode.SafeModeException;
import org.apache.hadoop.io.EnumSetWritable;
import org.apache.hadoop.io.Text;
import org.apache.hadoop.ipc.VersionedProtocol;
import org.apache.hadoop.security.AccessControlException;
import org.apache.hadoop.security.KerberosInfo;
import org.apache.hadoop.security.token.Token;
import org.apache.hadoop.security.token.TokenInfo;
import org.apache.hadoop.hdfs.security.token.delegation.DelegationTokenIdentifier;
import org.apache.hadoop.hdfs.security.token.delegation.DelegationTokenSelector;

/**********************************************************************
 * ClientProtocol is used by user code via 
 * {@link org.apache.hadoop.hdfs.DistributedFileSystem} class to communicate 
 * with the NameNode.  User code can manipulate the directory namespace, 
 * as well as open/close file streams, etc.
 *
 **********************************************************************/
@InterfaceAudience.Private
@InterfaceStability.Evolving
@KerberosInfo(
    serverPrincipal = DFSConfigKeys.DFS_NAMENODE_USER_NAME_KEY)
@TokenInfo(DelegationTokenSelector.class)
public interface ClientProtocol extends VersionedProtocol {

  /**
   * Compared to the previous version the following changes have been introduced:
   * (Only the latest change is reflected.
   * The log of historical changes can be retrieved from the svn).
<<<<<<< HEAD
   * 66: Add getAdditionalDatanode(..)
   */
  public static final long versionID = 66L;
=======
   * 67: Add block pool ID to Block
   */
  public static final long versionID = 67L;
>>>>>>> f529dfe7
  
  ///////////////////////////////////////
  // File contents
  ///////////////////////////////////////
  /**
   * Get locations of the blocks of the specified file within the specified range.
   * DataNode locations for each block are sorted by
   * the proximity to the client.
   * <p>
   * Return {@link LocatedBlocks} which contains
   * file length, blocks and their locations.
   * DataNode locations for each block are sorted by
   * the distance to the client's address.
   * <p>
   * The client will then have to contact 
   * one of the indicated DataNodes to obtain the actual data.
   * 
   * @param src file name
   * @param offset range start offset
   * @param length range length
   *
   * @return file length and array of blocks with their locations
   *
   * @throws AccessControlException If access is denied
   * @throws FileNotFoundException If file <code>src</code> does not exist
   * @throws UnresolvedLinkException If <code>src</code> contains a symlink
   * @throws IOException If an I/O error occurred
   */
  @Nullable
  public LocatedBlocks getBlockLocations(String src,
                                         long offset,
                                         long length) 
      throws AccessControlException, FileNotFoundException,
      UnresolvedLinkException, IOException;

  /**
   * Get server default values for a number of configuration params.
   * @return a set of server default configuration values
   * @throws IOException
   */
  public FsServerDefaults getServerDefaults() throws IOException;

  /**
   * Create a new file entry in the namespace.
   * <p>
   * This will create an empty file specified by the source path.
   * The path should reflect a full path originated at the root.
   * The name-node does not have a notion of "current" directory for a client.
   * <p>
   * Once created, the file is visible and available for read to other clients.
   * Although, other clients cannot {@link #delete(String, boolean)}, re-create or 
   * {@link #rename(String, String)} it until the file is completed
   * or explicitly as a result of lease expiration.
   * <p>
   * Blocks have a maximum size.  Clients that intend to create
   * multi-block files must also use 
   * {@link #addBlock(String, String, ExtendedBlock, DatanodeInfo[])}
   *
   * @param src path of the file being created.
   * @param masked masked permission.
   * @param clientName name of the current client.
   * @param flag indicates whether the file should be 
   * overwritten if it already exists or create if it does not exist or append.
   * @param createParent create missing parent directory if true
   * @param replication block replication factor.
   * @param blockSize maximum block size.
   * 
   * @throws AccessControlException If access is denied
   * @throws AlreadyBeingCreatedException if the path does not exist.
   * @throws DSQuotaExceededException If file creation violates disk space 
   *           quota restriction
   * @throws FileAlreadyExistsException If file <code>src</code> already exists
   * @throws FileNotFoundException If parent of <code>src</code> does not exist
   *           and <code>createParent</code> is false
   * @throws ParentNotDirectoryException If parent of <code>src</code> is not a
   *           directory.
   * @throws NSQuotaExceededException If file creation violates name space 
   *           quota restriction
   * @throws SafeModeException create not allowed in safemode
   * @throws UnresolvedLinkException If <code>src</code> contains a symlink
   * @throws IOException If an I/O error occurred
   *
   * RuntimeExceptions:
   * @throws InvalidPathException Path <code>src</code> is invalid
   */
  public void create(String src, FsPermission masked, String clientName,
      EnumSetWritable<CreateFlag> flag, boolean createParent,
      short replication, long blockSize) throws AccessControlException,
      AlreadyBeingCreatedException, DSQuotaExceededException,
      FileAlreadyExistsException, FileNotFoundException,
      NSQuotaExceededException, ParentNotDirectoryException, SafeModeException,
      UnresolvedLinkException, IOException;

  /**
   * Append to the end of the file. 
   * @param src path of the file being created.
   * @param clientName name of the current client.
   * @return information about the last partial block if any.
   * @throws AccessControlException if permission to append file is 
   * denied by the system. As usually on the client side the exception will 
   * be wrapped into {@link org.apache.hadoop.ipc.RemoteException}.
   * Allows appending to an existing file if the server is
   * configured with the parameter dfs.support.append set to true, otherwise
   * throws an IOException.
   * 
   * @throws AccessControlException If permission to append to file is denied
   * @throws FileNotFoundException If file <code>src</code> is not found
   * @throws DSQuotaExceededException If append violates disk space quota 
   *           restriction
   * @throws SafeModeException append not allowed in safemode
   * @throws UnresolvedLinkException If <code>src</code> contains a symlink
   * @throws IOException If an I/O error occurred.
   *
   * RuntimeExceptions:
   * @throws UnsupportedOperationException if append is not supported
   */
  public LocatedBlock append(String src, String clientName)
      throws AccessControlException, DSQuotaExceededException,
      FileNotFoundException, SafeModeException, UnresolvedLinkException,
      IOException;

  /**
   * Set replication for an existing file.
   * <p>
   * The NameNode sets replication to the new value and returns.
   * The actual block replication is not expected to be performed during  
   * this method call. The blocks will be populated or removed in the 
   * background as the result of the routine block maintenance procedures.
   * 
   * @param src file name
   * @param replication new replication
   * 
   * @return true if successful;
   *         false if file does not exist or is a directory
   *
   * @throws AccessControlException If access is denied
   * @throws DSQuotaExceededException If replication violates disk space 
   *           quota restriction
   * @throws FileNotFoundException If file <code>src</code> is not found
   * @throws SafeModeException not allowed in safemode
   * @throws UnresolvedLinkException if <code>src</code> contains a symlink
   * @throws IOException If an I/O error occurred
   */
  public boolean setReplication(String src, short replication)
      throws AccessControlException, DSQuotaExceededException,
      FileNotFoundException, SafeModeException, UnresolvedLinkException,
      IOException;

  /**
   * Set permissions for an existing file/directory.
   * 
   * @throws AccessControlException If access is denied
   * @throws FileNotFoundException If file <code>src</code> is not found
   * @throws SafeModeException not allowed in safemode
   * @throws UnresolvedLinkException If <code>src</code> contains a symlink
   * @throws IOException If an I/O error occurred
   */
  public void setPermission(String src, FsPermission permission)
      throws AccessControlException, FileNotFoundException, SafeModeException,
      UnresolvedLinkException, IOException;

  /**
   * Set Owner of a path (i.e. a file or a directory).
   * The parameters username and groupname cannot both be null.
   * @param src
   * @param username If it is null, the original username remains unchanged.
   * @param groupname If it is null, the original groupname remains unchanged.
   *
   * @throws AccessControlException If access is denied
   * @throws FileNotFoundException If file <code>src</code> is not found
   * @throws SafeModeException not allowed in safemode
   * @throws UnresolvedLinkException If <code>src</code> contains a symlink
   * @throws IOException If an I/O error occurred
   */
  public void setOwner(String src, String username, String groupname)
      throws AccessControlException, FileNotFoundException, SafeModeException,
      UnresolvedLinkException, IOException;

  /**
   * The client can give up on a blcok by calling abandonBlock().
   * The client can then
   * either obtain a new block, or complete or abandon the file.
   * Any partial writes to the block will be discarded.
   * 
   * @throws AccessControlException If access is denied
   * @throws FileNotFoundException file <code>src</code> is not found
   * @throws UnresolvedLinkException If <code>src</code> contains a symlink
   * @throws IOException If an I/O error occurred
   */
  public void abandonBlock(ExtendedBlock b, String src, String holder)
      throws AccessControlException, FileNotFoundException,
      UnresolvedLinkException, IOException;

  /**
   * A client that wants to write an additional block to the 
   * indicated filename (which must currently be open for writing)
   * should call addBlock().  
   *
   * addBlock() allocates a new block and datanodes the block data
   * should be replicated to.
   * 
   * addBlock() also commits the previous block by reporting
   * to the name-node the actual generation stamp and the length
   * of the block that the client has transmitted to data-nodes.
   *
   * @param src the file being created
   * @param clientName the name of the client that adds the block
   * @param previous  previous block
   * @param excludeNodes a list of nodes that should not be
   * allocated for the current block
   *
   * @return LocatedBlock allocated block information.
   *
   * @throws AccessControlException If access is denied
   * @throws FileNotFoundException If file <code>src</code> is not found
   * @throws NotReplicatedYetException previous blocks of the file are not
   *           replicated yet. Blocks cannot be added until replication
   *           completes.
   * @throws SafeModeException create not allowed in safemode
   * @throws UnresolvedLinkException If <code>src</code> contains a symlink
   * @throws IOException If an I/O error occurred
   */
  public LocatedBlock addBlock(String src, String clientName,
      @Nullable ExtendedBlock previous, @Nullable DatanodeInfo[] excludeNodes)
      throws AccessControlException, FileNotFoundException,
      NotReplicatedYetException, SafeModeException, UnresolvedLinkException,
      IOException;

  /** 
   * Get a datanode for an existing pipeline.
   * 
   * @param src the file being written
   * @param blk the block being written
   * @param existings the existing nodes in the pipeline
   * @param excludes the excluded nodes
   * @param numAdditionalNodes number of additional datanodes
   * @param clientName the name of the client
   * 
   * @return the located block.
   * 
   * @throws AccessControlException If access is denied
   * @throws FileNotFoundException If file <code>src</code> is not found
   * @throws SafeModeException create not allowed in safemode
   * @throws UnresolvedLinkException If <code>src</code> contains a symlink
   * @throws IOException If an I/O error occurred
   */
<<<<<<< HEAD
  public LocatedBlock getAdditionalDatanode(final String src, final Block blk,
=======
  public LocatedBlock getAdditionalDatanode(final String src, final ExtendedBlock blk,
>>>>>>> f529dfe7
      final DatanodeInfo[] existings, final DatanodeInfo[] excludes,
      final int numAdditionalNodes, final String clientName
      ) throws AccessControlException, FileNotFoundException,
          SafeModeException, UnresolvedLinkException, IOException;

  /**
   * The client is done writing data to the given filename, and would 
   * like to complete it.  
   *
   * The function returns whether the file has been closed successfully.
   * If the function returns false, the caller should try again.
   * 
   * close() also commits the last block of file by reporting
   * to the name-node the actual generation stamp and the length
   * of the block that the client has transmitted to data-nodes.
   *
   * A call to complete() will not return true until all the file's
   * blocks have been replicated the minimum number of times.  Thus,
   * DataNode failures may cause a client to call complete() several
   * times before succeeding.
   *
   * @throws AccessControlException If access is denied
   * @throws FileNotFoundException If file <code>src</code> is not found
   * @throws SafeModeException create not allowed in safemode
   * @throws UnresolvedLinkException If <code>src</code> contains a symlink 
   * @throws IOException If an I/O error occurred
   */
  public boolean complete(String src, String clientName, ExtendedBlock last)
      throws AccessControlException, FileNotFoundException, SafeModeException,
      UnresolvedLinkException, IOException;

  /**
   * The client wants to report corrupted blocks (blocks with specified
   * locations on datanodes).
   * @param blocks Array of located blocks to report
   */
  public void reportBadBlocks(LocatedBlock[] blocks) throws IOException;

  ///////////////////////////////////////
  // Namespace management
  ///////////////////////////////////////
  /**
   * Rename an item in the file system namespace.
   * @param src existing file or directory name.
   * @param dst new name.
   * @return true if successful, or false if the old name does not exist
   * or if the new name already belongs to the namespace.
   * 
   * @throws IOException an I/O error occurred
   * 
   * @deprecated Use {@link #rename(String, String, Options.Rename...)} instead.
   */
  @Deprecated
  public boolean rename(String src, String dst) 
      throws UnresolvedLinkException, IOException;

  /**
   * Moves blocks from srcs to trg and delete srcs
   * 
   * @param trg existing file
   * @param srcs - list of existing files (same block size, same replication)
   * @throws IOException if some arguments are invalid
   * @throws UnresolvedLinkException if <code>trg</code> or <code>srcs</code>
   *           contains a symlink
   */
  public void concat(String trg, String[] srcs) 
      throws IOException, UnresolvedLinkException;

  /**
   * Rename src to dst.
   * <ul>
   * <li>Fails if src is a file and dst is a directory.
   * <li>Fails if src is a directory and dst is a file.
   * <li>Fails if the parent of dst does not exist or is a file.
   * </ul>
   * <p>
   * Without OVERWRITE option, rename fails if the dst already exists.
   * With OVERWRITE option, rename overwrites the dst, if it is a file 
   * or an empty directory. Rename fails if dst is a non-empty directory.
   * <p>
   * This implementation of rename is atomic.
   * <p>
   * @param src existing file or directory name.
   * @param dst new name.
   * @param options Rename options
   * 
   * @throws AccessControlException If access is denied
   * @throws DSQuotaExceededException If rename violates disk space 
   *           quota restriction
   * @throws FileAlreadyExistsException If <code>dst</code> already exists and
   *           <code>options</options> has {@link Rename#OVERWRITE} option
   *           false.
   * @throws FileNotFoundException If <code>src</code> does not exist
   * @throws NSQuotaExceededException If rename violates namespace 
   *           quota restriction
   * @throws ParentNotDirectoryException If parent of <code>dst</code> 
   *           is not a directory
   * @throws SafeModeException rename not allowed in safemode
   * @throws UnresolvedLinkException If <code>src</code> or
   *           <code>dst</code> contains a symlink
   * @throws IOException If an I/O error occurred
   */
  public void rename(String src, String dst, Options.Rename... options)
      throws AccessControlException, DSQuotaExceededException,
      FileAlreadyExistsException, FileNotFoundException,
      NSQuotaExceededException, ParentNotDirectoryException, SafeModeException,
      UnresolvedLinkException, IOException;
  
  /**
   * Delete the given file or directory from the file system.
   * <p>
   * Any blocks belonging to the deleted files will be garbage-collected.
   * 
   * @param src existing name.
   * @return true only if the existing file or directory was actually removed 
   * from the file system. 
   * @throws UnresolvedLinkException if <code>src</code> contains a symlink. 
   * @deprecated use {@link #delete(String, boolean)} istead.
   */
  @Deprecated
  public boolean delete(String src) 
      throws IOException, UnresolvedLinkException;

  /**
   * Delete the given file or directory from the file system.
   * <p>
   * same as delete but provides a way to avoid accidentally 
   * deleting non empty directories programmatically. 
   * @param src existing name
   * @param recursive if true deletes a non empty directory recursively,
   * else throws an exception.
   * @return true only if the existing file or directory was actually removed 
   * from the file system.
   * 
   * @throws AccessControlException If access is denied
   * @throws FileNotFoundException If file <code>src</code> is not found
   * @throws SafeModeException create not allowed in safemode
   * @throws UnresolvedLinkException If <code>src</code> contains a symlink
   * @throws IOException If an I/O error occurred
   */
  public boolean delete(String src, boolean recursive)
      throws AccessControlException, FileNotFoundException, SafeModeException,
      UnresolvedLinkException, IOException;
  
  /**
   * Create a directory (or hierarchy of directories) with the given
   * name and permission.
   *
   * @param src The path of the directory being created
   * @param masked The masked permission of the directory being created
   * @param createParent create missing parent directory if true
   *
   * @return True if the operation success.
   *
   * @throws AccessControlException If access is denied
   * @throws FileAlreadyExistsException If <code>src</code> already exists
   * @throws FileNotFoundException If parent of <code>src</code> does not exist
   *           and <code>createParent</code> is false
   * @throws NSQuotaExceededException If file creation violates quota restriction
   * @throws ParentNotDirectoryException If parent of <code>src</code> 
   *           is not a directory
   * @throws SafeModeException create not allowed in safemode
   * @throws UnresolvedLinkException If <code>src</code> contains a symlink
   * @throws IOException If an I/O error occurred.
   *
   * RunTimeExceptions:
   * @throws InvalidPathException If <code>src</code> is invalid
   */
  public boolean mkdirs(String src, FsPermission masked, boolean createParent)
      throws AccessControlException, FileAlreadyExistsException,
      FileNotFoundException, NSQuotaExceededException,
      ParentNotDirectoryException, SafeModeException, UnresolvedLinkException,
      IOException;

  /**
   * Get a partial listing of the indicated directory
   *
   * @param src the directory name
   * @param startAfter the name to start listing after encoded in java UTF8
   * @param needLocation if the FileStatus should contain block locations
   *
   * @return a partial listing starting after startAfter
   *
   * @throws AccessControlException permission denied
   * @throws FileNotFoundException file <code>src</code> is not found
   * @throws UnresolvedLinkException If <code>src</code> contains a symlink
   * @throws IOException If an I/O error occurred
   */
  public DirectoryListing getListing(String src,
                                     byte[] startAfter,
                                     boolean needLocation)
      throws AccessControlException, FileNotFoundException,
      UnresolvedLinkException, IOException;

  ///////////////////////////////////////
  // System issues and management
  ///////////////////////////////////////

  /**
   * Client programs can cause stateful changes in the NameNode
   * that affect other clients.  A client may obtain a file and 
   * neither abandon nor complete it.  A client might hold a series
   * of locks that prevent other clients from proceeding.
   * Clearly, it would be bad if a client held a bunch of locks
   * that it never gave up.  This can happen easily if the client
   * dies unexpectedly.
   * <p>
   * So, the NameNode will revoke the locks and live file-creates
   * for clients that it thinks have died.  A client tells the
   * NameNode that it is still alive by periodically calling
   * renewLease().  If a certain amount of time passes since
   * the last call to renewLease(), the NameNode assumes the
   * client has died.
   *
   * @throws AccessControlException permission denied
   * @throws IOException If an I/O error occurred
   */
  public void renewLease(String clientName) throws AccessControlException,
      IOException;

  public int GET_STATS_CAPACITY_IDX = 0;
  public int GET_STATS_USED_IDX = 1;
  public int GET_STATS_REMAINING_IDX = 2;
  public int GET_STATS_UNDER_REPLICATED_IDX = 3;
  public int GET_STATS_CORRUPT_BLOCKS_IDX = 4;
  public int GET_STATS_MISSING_BLOCKS_IDX = 5;
  
  /**
   * Get a set of statistics about the filesystem.
   * Right now, only three values are returned.
   * <ul>
   * <li> [0] contains the total storage capacity of the system, in bytes.</li>
   * <li> [1] contains the total used space of the system, in bytes.</li>
   * <li> [2] contains the available storage of the system, in bytes.</li>
   * <li> [3] contains number of under replicated blocks in the system.</li>
   * <li> [4] contains number of blocks with a corrupt replica. </li>
   * <li> [5] contains number of blocks without any good replicas left. </li>
   * <li> [5] contains number of blocks without any good replicas left. </li>
   * <li> [6] contains the total used space of the block pool. </li>
   * </ul>
   * Use public constants like {@link #GET_STATS_CAPACITY_IDX} in place of 
   * actual numbers to index into the array.
   */
  public long[] getStats() throws IOException;

  /**
   * Get a report on the system's current datanodes.
   * One DatanodeInfo object is returned for each DataNode.
   * Return live datanodes if type is LIVE; dead datanodes if type is DEAD;
   * otherwise all datanodes if type is ALL.
   */
  public DatanodeInfo[] getDatanodeReport(FSConstants.DatanodeReportType type)
      throws IOException;

  /**
   * Get the block size for the given file.
   * @param filename The name of the file
   * @return The number of bytes in each block
   * @throws IOException
   * @throws UnresolvedLinkException if the path contains a symlink. 
   */
  public long getPreferredBlockSize(String filename) 
      throws IOException, UnresolvedLinkException;

  /**
   * Enter, leave or get safe mode.
   * <p>
   * Safe mode is a name node state when it
   * <ol><li>does not accept changes to name space (read-only), and</li>
   * <li>does not replicate or delete blocks.</li></ol>
   * 
   * <p>
   * Safe mode is entered automatically at name node startup.
   * Safe mode can also be entered manually using
   * {@link #setSafeMode(FSConstants.SafeModeAction) setSafeMode(SafeModeAction.SAFEMODE_GET)}.
   * <p>
   * At startup the name node accepts data node reports collecting
   * information about block locations.
   * In order to leave safe mode it needs to collect a configurable
   * percentage called threshold of blocks, which satisfy the minimal 
   * replication condition.
   * The minimal replication condition is that each block must have at least
   * <tt>dfs.namenode.replication.min</tt> replicas.
   * When the threshold is reached the name node extends safe mode
   * for a configurable amount of time
   * to let the remaining data nodes to check in before it
   * will start replicating missing blocks.
   * Then the name node leaves safe mode.
   * <p>
   * If safe mode is turned on manually using
   * {@link #setSafeMode(FSConstants.SafeModeAction) setSafeMode(SafeModeAction.SAFEMODE_ENTER)}
   * then the name node stays in safe mode until it is manually turned off
   * using {@link #setSafeMode(FSConstants.SafeModeAction) setSafeMode(SafeModeAction.SAFEMODE_LEAVE)}.
   * Current state of the name node can be verified using
   * {@link #setSafeMode(FSConstants.SafeModeAction) setSafeMode(SafeModeAction.SAFEMODE_GET)}
   * <h4>Configuration parameters:</h4>
   * <tt>dfs.safemode.threshold.pct</tt> is the threshold parameter.<br>
   * <tt>dfs.safemode.extension</tt> is the safe mode extension parameter.<br>
   * <tt>dfs.namenode.replication.min</tt> is the minimal replication parameter.
   * 
   * <h4>Special cases:</h4>
   * The name node does not enter safe mode at startup if the threshold is 
   * set to 0 or if the name space is empty.<br>
   * If the threshold is set to 1 then all blocks need to have at least 
   * minimal replication.<br>
   * If the threshold value is greater than 1 then the name node will not be 
   * able to turn off safe mode automatically.<br>
   * Safe mode can always be turned off manually.
   * 
   * @param action  <ul> <li>0 leave safe mode;</li>
   *                <li>1 enter safe mode;</li>
   *                <li>2 get safe mode state.</li></ul>
   * @return <ul><li>0 if the safe mode is OFF or</li> 
   *         <li>1 if the safe mode is ON.</li></ul>
   *                   
   * @throws IOException
   */
  public boolean setSafeMode(FSConstants.SafeModeAction action) 
      throws IOException;

  /**
   * Save namespace image.
   * <p>
   * Saves current namespace into storage directories and reset edits log.
   * Requires superuser privilege and safe mode.
   * 
   * @throws AccessControlException if the superuser privilege is violated.
   * @throws IOException if image creation failed.
   */
  public void saveNamespace() throws AccessControlException, IOException;

  /**
   * Enable/Disable restore failed storage.
   * <p>
   * sets flag to enable restore of failed storage replicas
   * 
   * @throws AccessControlException if the superuser privilege is violated.
   */
  public boolean restoreFailedStorage(String arg) throws AccessControlException;

  /**
   * Tells the namenode to reread the hosts and exclude files. 
   * @throws IOException
   */
  public void refreshNodes() throws IOException;

  /**
   * Finalize previous upgrade.
   * Remove file system state saved during the upgrade.
   * The upgrade will become irreversible.
   * 
   * @throws IOException
   */
  public void finalizeUpgrade() throws IOException;

  /**
   * Report distributed upgrade progress or force current upgrade to proceed.
   * 
   * @param action {@link FSConstants.UpgradeAction} to perform
   * @return upgrade status information or null if no upgrades are in progress
   * @throws IOException
   */
  @Nullable
  public UpgradeStatusReport distributedUpgradeProgress(UpgradeAction action) 
      throws IOException;

  /**
   * @return CorruptFileBlocks, containing a list of corrupt files (with
   *         duplicates if there is more than one corrupt block in a file)
   *         and a cookie
   * @throws IOException
   *
   * Each call returns a subset of the corrupt files in the system. To obtain
   * all corrupt files, call this method repeatedly and each time pass in the
   * cookie returned from the previous call.
   */
  public CorruptFileBlocks
    listCorruptFileBlocks(String path, String cookie)
    throws IOException;
  
  /**
   * Dumps namenode data structures into specified file. If the file
   * already exists, then append.
   *
   * @throws IOException
   */
  public void metaSave(String filename) throws IOException;
  
  /**
   * Get the file info for a specific file or directory.
   * @param src The string representation of the path to the file
   *
   * @return object containing information regarding the file
   *         or null if file not found
   * @throws AccessControlException permission denied
   * @throws FileNotFoundException file <code>src</code> is not found
   * @throws UnresolvedLinkException if the path contains a symlink. 
   * @throws IOException If an I/O error occurred        
   */
  @Nullable
  public HdfsFileStatus getFileInfo(String src) throws AccessControlException,
      FileNotFoundException, UnresolvedLinkException, IOException;

  /**
   * Get the file info for a specific file or directory. If the path 
   * refers to a symlink then the FileStatus of the symlink is returned.
   * @param src The string representation of the path to the file
   *
   * @return object containing information regarding the file
   *         or null if file not found
   *
   * @throws AccessControlException permission denied
   * @throws UnresolvedLinkException if <code>src</code> contains a symlink
   * @throws IOException If an I/O error occurred        
   */
  public HdfsFileStatus getFileLinkInfo(String src)
      throws AccessControlException, UnresolvedLinkException, IOException;
  
  /**
   * Get {@link ContentSummary} rooted at the specified directory.
   * @param path The string representation of the path
   *
   * @throws AccessControlException permission denied
   * @throws FileNotFoundException file <code>path</code> is not found
   * @throws UnresolvedLinkException if <code>path</code> contains a symlink. 
   * @throws IOException If an I/O error occurred
   */
  public ContentSummary getContentSummary(String path)
      throws AccessControlException, FileNotFoundException,
      UnresolvedLinkException, IOException;

  /**
   * Set the quota for a directory.
   * @param path  The string representation of the path to the directory
   * @param namespaceQuota Limit on the number of names in the tree rooted 
   *                       at the directory
   * @param diskspaceQuota Limit on disk space occupied all the files under
   *                       this directory. 
   * <br><br>
   *                       
   * The quota can have three types of values : (1) 0 or more will set 
   * the quota to that value, (2) {@link FSConstants#QUOTA_DONT_SET}  implies 
   * the quota will not be changed, and (3) {@link FSConstants#QUOTA_RESET} 
   * implies the quota will be reset. Any other value is a runtime error.
   * 
   * @throws AccessControlException permission denied
   * @throws FileNotFoundException file <code>path</code> is not found
   * @throws QuotaExceededException if the directory size 
   *           is greater than the given quota
   * @throws UnresolvedLinkException if the <code>path</code> contains a symlink. 
   * @throws IOException If an I/O error occurred
   */
  public void setQuota(String path, long namespaceQuota, long diskspaceQuota)
      throws AccessControlException, FileNotFoundException,
      UnresolvedLinkException, IOException;

  /**
   * Write all metadata for this file into persistent storage.
   * The file must be currently open for writing.
   * @param src The string representation of the path
   * @param client The string representation of the client
   * 
   * @throws AccessControlException permission denied
   * @throws FileNotFoundException file <code>src</code> is not found
   * @throws UnresolvedLinkException if <code>src</code> contains a symlink. 
   * @throws IOException If an I/O error occurred
   */
  public void fsync(String src, String client) 
      throws AccessControlException, FileNotFoundException, 
      UnresolvedLinkException, IOException;

  /**
   * Sets the modification and access time of the file to the specified time.
   * @param src The string representation of the path
   * @param mtime The number of milliseconds since Jan 1, 1970.
   *              Setting mtime to -1 means that modification time should not be set
   *              by this call.
   * @param atime The number of milliseconds since Jan 1, 1970.
   *              Setting atime to -1 means that access time should not be set
   *              by this call.
   *              
   * @throws AccessControlException permission denied
   * @throws FileNotFoundException file <code>src</code> is not found
   * @throws UnresolvedLinkException if <code>src</code> contains a symlink. 
   * @throws IOException If an I/O error occurred
   */
  public void setTimes(String src, long mtime, long atime)
      throws AccessControlException, FileNotFoundException, 
      UnresolvedLinkException, IOException;

  /**
   * Create symlink to a file or directory.
   * @param target The pathname of the destination that the
   *               link points to.
   * @param link The pathname of the link being created.
   * @param dirPerm permissions to use when creating parent directories
   * @param createParent - if true then missing parent dirs are created
   *                       if false then parent must exist
   *
   * @throws AccessControlException permission denied
   * @throws FileAlreadyExistsException If file <code>link</code> already exists
   * @throws FileNotFoundException If parent of <code>link</code> does not exist
   *           and <code>createParent</code> is false
   * @throws ParentNotDirectoryException If parent of <code>link</code> is not a
   *           directory.
   * @throws UnresolvedLinkException if <code>link</target> contains a symlink. 
   * @throws IOException If an I/O error occurred
   */
  public void createSymlink(String target, String link, FsPermission dirPerm,
      boolean createParent) throws AccessControlException,
      FileAlreadyExistsException, FileNotFoundException,
      ParentNotDirectoryException, SafeModeException, UnresolvedLinkException,
      IOException;

  /**
   * Resolve the first symbolic link on the specified path.
   * @param path The pathname that needs to be resolved
   * 
   * @return The pathname after resolving the first symbolic link if any.
   * 
   * @throws AccessControlException permission denied
   * @throws FileNotFoundException If <code>path</code> does not exist
   * @throws IOException If an I/O error occurred
   */
  public String getLinkTarget(String path) throws AccessControlException,
      FileNotFoundException, IOException; 
  
  /**
   * Get a new generation stamp together with an access token for 
   * a block under construction
   * 
   * This method is called only when a client needs to recover a failed
   * pipeline or set up a pipeline for appending to a block.
   * 
   * @param block a block
   * @param clientName the name of the client
   * @return a located block with a new generation stamp and an access token
   * @throws IOException if any error occurs
   */
  public LocatedBlock updateBlockForPipeline(ExtendedBlock block,
      String clientName) throws IOException;

  /**
   * Update a pipeline for a block under construction
   * 
   * @param clientName the name of the client
   * @param oldBlock the old block
   * @param newBlock the new block containing new generation stamp and length
   * @param newNodes datanodes in the pipeline
   * @throws IOException if any error occurs
   */
  public void updatePipeline(String clientName, ExtendedBlock oldBlock, 
      ExtendedBlock newBlock, DatanodeID[] newNodes)
      throws IOException;

  /**
   * Get a valid Delegation Token.
   * 
   * @param renewer the designated renewer for the token
   * @return Token<DelegationTokenIdentifier>
   * @throws IOException
   */
  public Token<DelegationTokenIdentifier> getDelegationToken(Text renewer) 
      throws IOException;

  /**
   * Renew an existing delegation token.
   * 
   * @param token delegation token obtained earlier
   * @return the new expiration time
   * @throws IOException
   */
  public long renewDelegationToken(Token<DelegationTokenIdentifier> token)
      throws IOException;
  
  /**
   * Cancel an existing delegation token.
   * 
   * @param token delegation token
   * @throws IOException
   */
  public void cancelDelegationToken(Token<DelegationTokenIdentifier> token)
      throws IOException;
}<|MERGE_RESOLUTION|>--- conflicted
+++ resolved
@@ -67,15 +67,9 @@
    * Compared to the previous version the following changes have been introduced:
    * (Only the latest change is reflected.
    * The log of historical changes can be retrieved from the svn).
-<<<<<<< HEAD
-   * 66: Add getAdditionalDatanode(..)
-   */
-  public static final long versionID = 66L;
-=======
    * 67: Add block pool ID to Block
    */
   public static final long versionID = 67L;
->>>>>>> f529dfe7
   
   ///////////////////////////////////////
   // File contents
@@ -322,11 +316,7 @@
    * @throws UnresolvedLinkException If <code>src</code> contains a symlink
    * @throws IOException If an I/O error occurred
    */
-<<<<<<< HEAD
-  public LocatedBlock getAdditionalDatanode(final String src, final Block blk,
-=======
   public LocatedBlock getAdditionalDatanode(final String src, final ExtendedBlock blk,
->>>>>>> f529dfe7
       final DatanodeInfo[] existings, final DatanodeInfo[] excludes,
       final int numAdditionalNodes, final String clientName
       ) throws AccessControlException, FileNotFoundException,
